# -*- encoding: utf-8 -*-
#
# Author:: Fletcher Nichol (<fnichol@nichol.ca>)
#
# Copyright (C) 2012, Fletcher Nichol
#
# Licensed under the Apache License, Version 2.0 (the "License");
# you may not use this file except in compliance with the License.
# You may obtain a copy of the License at
#
#    http://www.apache.org/licenses/LICENSE-2.0
#
# Unless required by applicable law or agreed to in writing, software
# distributed under the License is distributed on an "AS IS" BASIS,
# WITHOUT WARRANTIES OR CONDITIONS OF ANY KIND, either express or implied.
# See the License for the specific language governing permissions and
# limitations under the License.

require 'celluloid'
require 'vendor/hash_recursive_merge'

module Kitchen

  # Base configuration class for Kitchen. This class exposes configuration such
  # as the location of the Kitchen config file, instances, log_levels, etc.
  #
  # @author Fletcher Nichol <fnichol@nichol.ca>
  class Config

    attr_accessor :kitchen_root
    attr_accessor :test_base_path
    attr_accessor :log_level
    attr_writer :supervised
    attr_writer :platforms
    attr_writer :suites

    # Default driver plugin to use
    DEFAULT_DRIVER_PLUGIN = "dummy".freeze

    # Default base path which may contain `data_bags/` directories
    DEFAULT_TEST_BASE_PATH = File.join(Dir.pwd, 'test/integration').freeze

    # Creates a new configuration.
    #
    # @param [Hash] options configuration
    # @option options [#read] :loader
    # @option options [String] :kitchen_root
    # @option options [String] :test_base_path
    # @option options [Symbol] :log_level
    # @option options [TrueClass,FalseClass] :supervised
    def initialize(options = {})
      @loader         = options[:loader] || Kitchen::Loader::YAML.new
      @kitchen_root   = options[:kitchen_root] || Dir.pwd
      @test_base_path = options[:test_base_path] || DEFAULT_TEST_BASE_PATH
      @log_level      = options[:log_level] || Kitchen::DEFAULT_LOG_LEVEL
      @supervised     = options[:supervised]
    end

    # @return [Array<Platform>] all defined platforms which will be used in
    #   convergence integration
    def platforms
      @platforms ||= Collection.new(
        Array(data[:platforms]).map { |hash| new_platform(hash) })
    end

    # @return [Array<Suite>] all defined suites which will be used in
    #   convergence integration
    def suites
      @suites ||= Collection.new(
        Array(data[:suites]).map { |hash| new_suite(hash) })
    end

    # @return [Array<Instance>] all instances, resulting from all platform and
    #   suite combinations
    def instances
      @instances ||= build_instances
    end

    # Returns an InstanceActor for all instance names matched by the regexp,
    # or all by default.
    #
    # @param [Regexp] a regular expression to match on instance names
    # @return [Array<InstanceActor>] all instance actors matching the regexp
    def instance_actors(regexp = nil)
      result = regexp.nil? ? instances : instances.get_all(regexp)
      Collection.new(result.map { |instance| actor_registry(instance) })
    end

    def supervised
      @supervised.nil? ? @supervised = true : @supervised
    end

    private

<<<<<<< HEAD
=======
    def load_instances
      return @instance_count if @instance_count && @instance_count > 0

      results = []
      suites_platforms_non_excludes = suites.product(platforms).delete_if do |arr|
        arr[0].excludes.include?(arr[1].name)
      end
      suites_platforms_non_excludes.each_with_index do |arr, index|
        results << new_instance(arr[0], arr[1], index)
      end
      @instance_count = results.size
    end    

    def instances_array(instance_count)
      results = []
      instance_count.times do |index|
        results << Celluloid::Actor["instance_#{index}".to_sym]
      end
      Collection.new(results)
    end

>>>>>>> 0e53d485
    def new_suite(hash)
      path_hash = {
        :data_bags_path => calculate_path("data_bags", hash[:name]),
        :roles_path     => calculate_path("roles", hash[:name]),
      }

      Suite.new(hash.rmerge(path_hash))
    end

    def new_platform(hash)
      Platform.new(hash)
    end

    def new_driver(hash)
      hash[:driver_config] ||= Hash.new
      hash[:driver_config][:kitchen_root] = kitchen_root

      Driver.for_plugin(hash[:driver_plugin], hash[:driver_config])
    end

    def build_instances
      results = []
      suites.product(platforms).each_with_index do |arr, index|
        results << new_instance(arr[0], arr[1], index)
      end
      Collection.new(results)
    end

    def new_instance(suite, platform, index)
      platform_hash = platform_driver_hash(platform.name)
      driver = new_driver(merge_driver_hash(platform_hash))

      Instance.new(
        :suite    => suite,
        :platform => platform,
        :driver   => driver,
        :logger   => new_instance_logger(index)
      )
    end

    def actor_registry(instance)
      Celluloid::Actor[actor_key(instance)] || new_instance_actor(instance)
    end

    def actor_key(instance)
      "#{object_id}__#{instance.name}"
    end

    def new_instance_actor(instance)
      actor_name = actor_key(instance)

      actor = if supervised
        supervisor = InstanceActor.supervise_as(actor_name, instance)
        actor = supervisor.actors.first
        Kitchen.logger.debug("Supervising #{actor.to_str} with #{supervisor}")
        actor
      else
        Celluloid::Actor[actor_name] = InstanceActor.new(instance)
      end

      manager.link(actor)

      actor
    end

    def manager
      @manager ||= Manager.new
    end

    def log_root
      File.expand_path(File.join(kitchen_root, ".kitchen", "logs"))
    end

    def platform_driver_hash(platform_name)
      h = data[:platforms].find { |p| p[:name] == platform_name } || Hash.new

      h.select { |key, value| [:driver_plugin, :driver_config].include?(key) }
    end

    def new_instance_logger(index)
      level = Util.to_logger_level(self.log_level)
      color = Color::COLORS[index % Color::COLORS.size].to_sym

      lambda do |name|
        logfile = File.join(log_root, "#{name}.log")

        Logger.new(:stdout => STDOUT, :color => color, :logdev => logfile,
          :level => level, :progname => name)
      end
    end

    def data
      @data ||= @loader.read
    end

    def merge_driver_hash(driver_hash)
      default_driver_hash.rmerge(common_driver_hash.rmerge(driver_hash))
    end

    def calculate_path(path, suite_name)
      suite_path      = File.join(test_base_path, suite_name, path)
      common_path     = File.join(test_base_path, path)
      top_level_path  = File.join(Dir.pwd, path)

      if File.directory?(suite_path)
        suite_path
      elsif File.directory?(common_path)
        common_path
      elsif File.directory?(top_level_path)
        top_level_path
      else
        nil
      end
    end

    def default_driver_hash
      { :driver_plugin => DEFAULT_DRIVER_PLUGIN, :driver_config => {} }
    end

    def common_driver_hash
      data.select do |key, value|
        [:driver_plugin, :driver_config].include?(key)
      end
    end
  end
end<|MERGE_RESOLUTION|>--- conflicted
+++ resolved
@@ -92,30 +92,6 @@
 
     private
 
-<<<<<<< HEAD
-=======
-    def load_instances
-      return @instance_count if @instance_count && @instance_count > 0
-
-      results = []
-      suites_platforms_non_excludes = suites.product(platforms).delete_if do |arr|
-        arr[0].excludes.include?(arr[1].name)
-      end
-      suites_platforms_non_excludes.each_with_index do |arr, index|
-        results << new_instance(arr[0], arr[1], index)
-      end
-      @instance_count = results.size
-    end    
-
-    def instances_array(instance_count)
-      results = []
-      instance_count.times do |index|
-        results << Celluloid::Actor["instance_#{index}".to_sym]
-      end
-      Collection.new(results)
-    end
-
->>>>>>> 0e53d485
     def new_suite(hash)
       path_hash = {
         :data_bags_path => calculate_path("data_bags", hash[:name]),
@@ -138,7 +114,10 @@
 
     def build_instances
       results = []
-      suites.product(platforms).each_with_index do |arr, index|
+      filtered_instances = suites.product(platforms).delete_if do |arr|
+        arr[0].excludes.include?(arr[1].name)
+      end
+      filtered_instances.each_with_index do |arr, index|
         results << new_instance(arr[0], arr[1], index)
       end
       Collection.new(results)
